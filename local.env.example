<<<<<<< HEAD
=======
# ---------------------
# PYTHON_VER is used for which version of Python to use. Check hub.docker.com for the available versions
# ---------------------
PYTHON_VER=3.9

# This should be limited to the hosts that are going to be the web app.
# https://docs.djangoproject.com/en/3.2/ref/settings/#allowed-hosts
>>>>>>> 4d8f3187
NAUTOBOT_ALLOWED_HOSTS=*
NAUTOBOT_CHANGELOG_RETENTION=0
NAUTOBOT_CONFIG=/opt/nautobot/nautobot_config.py
NAUTOBOT_DB_HOST=postgres
NAUTOBOT_DB_NAME=nautobot
NAUTOBOT_DB_PASSWORD=decinablesprewad
NAUTOBOT_DB_USER=nautobot
NAUTOBOT_MAX_PAGE_SIZE=0
NAUTOBOT_NAPALM_TIMEOUT=5
NAUTOBOT_REDIS_HOST=redis-queue
NAUTOBOT_REDIS_PASSWORD=decinablesprewad
NAUTOBOT_CACHEOPS_REDIS=redis://:decinablesprewad@redis-cacheops:6379/0
NAUTOBOT_REDIS_PORT=6379
# Uncomment REDIS_SSL if using SSL
# NAUTOBOT_REDIS_SSL=True
NAUTOBOT_SECRET_KEY=012345678901234567890123456789012345678901234567890123456789
# Needed for Postgres should match the values for Nautobot above
PGPASSWORD=decinablesprewad
POSTGRES_DB=nautobot
POSTGRES_PASSWORD=decinablesprewad
POSTGRES_USER=nautobot
<<<<<<< HEAD
# Needed for Redis should match the values for Nautobot above
=======

>>>>>>> 4d8f3187
NAUTOBOT_HIDE_RESTRICTED_UI=True
NAUTOBOT_LOG_LEVEL=WARNING

NAUTOBOT_CREATE_SUPERUSER=false
NAUTOBOT_SUPERUSER_NAME=admin
NAUTOBOT_SUPERUSER_EMAIL=admin@example.com
NAUTOBOT_SUPERUSER_PASSWORD=admin
NAUTOBOT_SUPERUSER_API_TOKEN=0123456789abcdef0123456789abcdef01234567<|MERGE_RESOLUTION|>--- conflicted
+++ resolved
@@ -1,5 +1,3 @@
-<<<<<<< HEAD
-=======
 # ---------------------
 # PYTHON_VER is used for which version of Python to use. Check hub.docker.com for the available versions
 # ---------------------
@@ -7,7 +5,6 @@
 
 # This should be limited to the hosts that are going to be the web app.
 # https://docs.djangoproject.com/en/3.2/ref/settings/#allowed-hosts
->>>>>>> 4d8f3187
 NAUTOBOT_ALLOWED_HOSTS=*
 NAUTOBOT_CHANGELOG_RETENTION=0
 NAUTOBOT_CONFIG=/opt/nautobot/nautobot_config.py
@@ -29,11 +26,7 @@
 POSTGRES_DB=nautobot
 POSTGRES_PASSWORD=decinablesprewad
 POSTGRES_USER=nautobot
-<<<<<<< HEAD
-# Needed for Redis should match the values for Nautobot above
-=======
 
->>>>>>> 4d8f3187
 NAUTOBOT_HIDE_RESTRICTED_UI=True
 NAUTOBOT_LOG_LEVEL=WARNING
 
